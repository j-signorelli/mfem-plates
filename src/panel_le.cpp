--- conflicted
+++ resolved
@@ -11,15 +11,9 @@
 // Define variables for miniapp settings
 struct LE_Context
 {
-<<<<<<< HEAD
-   double Lx = 1.0;
-   double Ly = 1.0;
-   double t  = 0.127e-3;
-=======
    double Lx = 101.06e-3; // mm
    double Ly = 76.2e-3; // mm
    double t  = 1.27e-3; // mm ; actual thickness is 0.127e-3 mm;
->>>>>>> 6812f1f5
 
    int Nx  = 10;
    int Ny  = 10;
